/*
 * Copyright (c) 2012. Netflix, Inc.
 *
 *     Licensed under the Apache License, Version 2.0 (the "License");
 *     you may not use this file except in compliance with the License.
 *     You may obtain a copy of the License at
 *
 *         http://www.apache.org/licenses/LICENSE-2.0
 *
 *     Unless required by applicable law or agreed to in writing, software
 *     distributed under the License is distributed on an "AS IS" BASIS,
 *     WITHOUT WARRANTIES OR CONDITIONS OF ANY KIND, either express or implied.
 *     See the License for the specific language governing permissions and
 *     limitations under the License.
 */

// Establish version and status
ext.githubProjectName = rootProject.name // TEMPLATE: change to match github project, if it doesn't match project name

buildscript {
    repositories { mavenCentral() }
    apply from: file('gradle/buildscript.gradle'), to: buildscript 
}

allprojects {
    repositories { mavenCentral() }
}

apply from: file('gradle/convention.gradle')
apply from: file('gradle/maven.gradle')
apply from: file('gradle/check.gradle')
apply from: file('gradle/license.gradle')
apply from: file('gradle/release.gradle')

subprojects {
<<<<<<< HEAD
    // Closure to configure all the POM with extra info, common to all projects
    pom {
        project {
            url "https://github.com/Netflix/${rootProject.githubProjectName}"
            scm {
                connection "scm:git:git@github.com:Netflix/${rootProject.githubProjectName}.git"
                url "scm:git:git@github.com:Netflix/${rootProject.githubProjectName}.git"
                developerConnection "scm:git:git@github.com:Netflix/${rootProject.githubProjectName}.git"
            }
            issueManagement {
                system 'github'
                url "https://github.com/Netflix/${rootProject.githubProjectName}/issues"
            }
        }
    }

    group = 'com.netflix.servo' // TEMPLATE: Set to organization of project

    tasks.withType(Compile) { 
        options.compilerArgs << "-Xlint:unchecked" << "-Xlint:deprecation" 
    } 

    test {
        useTestNG()
        options.excludeGroups = ['aws']
        testLogging.showStandardStreams = true
    }

    task(testWithCloud, type: Test) {
        useTestNG()
        group = 'verification'
        options.excludeGroups = [] as Set
    }
=======
    group = "com.netflix.${githubProjectName}" // TEMPLATE: Set to organization of project
>>>>>>> 53ba7023

    dependencies {
        compile 'org.slf4j:slf4j-api:1.6.3'
        compile 'com.google.guava:guava:11.0.1'
        compile 'com.google.code.findbugs:annotations:2.0.0'
        testCompile 'org.testng:testng:6.1.1'
        testRuntime 'org.slf4j:slf4j-log4j12:1.6.1'
    }

    task(pollLoop, dependsOn: 'classes', type: JavaExec) {
        main = 'com.netflix.servo.examples.ManyMetricsExample'
        classpath = sourceSets.main.runtimeClasspath
        args = ['10', '25000']
    }

    task(createTags, dependsOn: 'classes', type: JavaExec) {
        main = 'com.netflix.servo.examples.TagListExample'
        classpath = sourceSets.main.runtimeClasspath
        args = ['10000', '20000']
    }
}

project(':servo-core') {

}

project(':servo-aws') {
    dependencies {
        compile project(':servo-core')
        compile 'org.codehaus.jackson:jackson-core-asl:1.9.2'
        compile 'org.codehaus.jackson:jackson-mapper-asl:1.9.2'
        compile('com.amazonaws:aws-java-sdk:1.3.11') {
            exclude module: 'jackson-core-asl'
            exclude module: 'jackson-mapper-asl'
        }
    }
}

project(':servo-graphite') {
    dependencies {
        compile project(':servo-core')
    }
}
<|MERGE_RESOLUTION|>--- conflicted
+++ resolved
@@ -33,44 +33,6 @@
 apply from: file('gradle/release.gradle')
 
 subprojects {
-<<<<<<< HEAD
-    // Closure to configure all the POM with extra info, common to all projects
-    pom {
-        project {
-            url "https://github.com/Netflix/${rootProject.githubProjectName}"
-            scm {
-                connection "scm:git:git@github.com:Netflix/${rootProject.githubProjectName}.git"
-                url "scm:git:git@github.com:Netflix/${rootProject.githubProjectName}.git"
-                developerConnection "scm:git:git@github.com:Netflix/${rootProject.githubProjectName}.git"
-            }
-            issueManagement {
-                system 'github'
-                url "https://github.com/Netflix/${rootProject.githubProjectName}/issues"
-            }
-        }
-    }
-
-    group = 'com.netflix.servo' // TEMPLATE: Set to organization of project
-
-    tasks.withType(Compile) { 
-        options.compilerArgs << "-Xlint:unchecked" << "-Xlint:deprecation" 
-    } 
-
-    test {
-        useTestNG()
-        options.excludeGroups = ['aws']
-        testLogging.showStandardStreams = true
-    }
-
-    task(testWithCloud, type: Test) {
-        useTestNG()
-        group = 'verification'
-        options.excludeGroups = [] as Set
-    }
-=======
-    group = "com.netflix.${githubProjectName}" // TEMPLATE: Set to organization of project
->>>>>>> 53ba7023
-
     dependencies {
         compile 'org.slf4j:slf4j-api:1.6.3'
         compile 'com.google.guava:guava:11.0.1'
